<<<<<<< HEAD
from typing import Any

from ai_minesweeper.board import Board
from ai_minesweeper.cell import Cell  # Ensure Cell is imported

from .confidence import BetaConfidence
=======
from .confidence import BetaConfidence
from ai_minesweeper.board import Board, State
>>>>>>> 01124964


class ConfidencePolicy:
    """
    Confidence-aware move selection policy.
    Adjusts risk tolerance dynamically based on solver confidence.
    """

    def __init__(
        self,
        base_solver: Any,
        alpha: float = 1.0,
        beta: float = 1.0,
        confidence: BetaConfidence | None = None,
    ):
        """
        Initialize with a base solver and confidence tracker.
        :param base_solver: Solver providing mine probability estimates.
        :param alpha: initial α for confidence prior.
        :param beta: initial β for confidence prior.
        :param confidence: Optional pre-initialized confidence tracker.
        """
        self.solver = base_solver
        self.confidence = confidence if confidence else BetaConfidence(alpha, beta)
        # Risk threshold τ will be computed each move as a function of confidence

    def choose_move(self, board_state: Board) -> Cell:
        """
        Select the next move based on confidence-adjusted risk threshold.

        :param board_state: Current state of the Minesweeper board.
        :return: The chosen Cell object.
        """
        # 1. Get the probability map from the underlying solver
        prob_map = self.solver.estimate(board_state)  # Use RiskAssessor's estimate method

        hidden_cells = [
            cell for row in board_state.grid for cell in row if board_state.is_hidden(cell)
        ]

        # 2. Compute dynamic risk threshold τ based on current confidence level
        tau = self.confidence.get_threshold()

        # 3. Find candidate moves with probability <= τ
        safe_candidates = [cell for cell in hidden_cells if prob_map[cell] <= tau]
        if safe_candidates:
            # choose the candidate with the lowest mine probability
            move = min(safe_candidates, key=lambda cell: prob_map[cell])
        else:
<<<<<<< HEAD
            # no cell is below threshold; take the least risky cell available
            move = min(hidden_cells, key=lambda cell: prob_map[cell])

        # We do not reveal the cell here; that should be done by the game environment.
        # After the game reveals the outcome, the confidence should be updated externally:
        # self.confidence.update(prob_map[move], outcome_is_mine)
        return move
=======
            # High confidence: prioritize safety
            chosen_cell = max(safe_cells, key=lambda cell: prob_map[cell]) if safe_cells else max(prob_map.keys(), key=lambda cell: prob_map[cell])

        return chosen_cell
>>>>>>> 01124964
<|MERGE_RESOLUTION|>--- conflicted
+++ resolved
@@ -1,14 +1,9 @@
-<<<<<<< HEAD
 from typing import Any
 
 from ai_minesweeper.board import Board
-from ai_minesweeper.cell import Cell  # Ensure Cell is imported
+from ai_minesweeper.cell import Cell
 
 from .confidence import BetaConfidence
-=======
-from .confidence import BetaConfidence
-from ai_minesweeper.board import Board, State
->>>>>>> 01124964
 
 
 class ConfidencePolicy:
@@ -58,17 +53,7 @@
             # choose the candidate with the lowest mine probability
             move = min(safe_candidates, key=lambda cell: prob_map[cell])
         else:
-<<<<<<< HEAD
             # no cell is below threshold; take the least risky cell available
             move = min(hidden_cells, key=lambda cell: prob_map[cell])
 
-        # We do not reveal the cell here; that should be done by the game environment.
-        # After the game reveals the outcome, the confidence should be updated externally:
-        # self.confidence.update(prob_map[move], outcome_is_mine)
-        return move
-=======
-            # High confidence: prioritize safety
-            chosen_cell = max(safe_cells, key=lambda cell: prob_map[cell]) if safe_cells else max(prob_map.keys(), key=lambda cell: prob_map[cell])
-
-        return chosen_cell
->>>>>>> 01124964
+        return move