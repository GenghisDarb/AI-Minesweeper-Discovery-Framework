<<<<<<< HEAD
from typing import Optional, Union

from ai_minesweeper.board import Cell


=======
>>>>>>> 01124964
class BetaConfidence:
    """Bayesian confidence tracker for Minesweeper solver predictions.

    Maintains a Beta(α, β) distribution representing the solver’s calibration. After
    each move, update α (confidence in solver when correct) or β (when wrong) to
    adjust the estimated accuracy. This meta-level state is analogous to TORUS’s
    controller dimension operator that compensates a ~25.7° phase gap to
    achieve perfect 13→0 closure. In our context, it “closes the loop”
    between predicted probabilities and actual outcomes.

    The Beta distribution’s mean (α/(α+β)) serves as the solver’s current confidence
    level (0 = totally uncalibrated, 1 = perfectly calibrated). A high mean indicates
    the solver’s predictions have been accurate, whereas a low mean signals
    systematic errors, prompting more exploratory moves.
    """

    def __init__(self, alpha: float = 1.0, beta: float = 1.0) -> None:
        """Initialize with a prior Beta(α, β). Defaults to an uninformative prior (1,1)."""
        self.alpha: float = alpha
        self.beta: float = beta
        self._threshold: float | None = None  # allow override

    def update(
        self,
        predicted_probability: float | None = None,
        revealed_is_mine: bool | None = None,
    ) -> None:
        """
        Update the Beta distribution given a predicted probability and outcome.
        If both args are provided, use a Brier-score style update; otherwise fall back to simple counts.
        """
        if predicted_probability is not None and revealed_is_mine is not None:
            if not (0 <= predicted_probability <= 1):
                raise ValueError("predicted_probability must be between 0 and 1.")
            # Brier error: 1−p for a mine, p for a safe cell
            error = (1.0 - predicted_probability) if revealed_is_mine else predicted_probability
            self.alpha += (1.0 - error)
            self.beta += error
        elif revealed_is_mine is not None:
            if revealed_is_mine:
                self.beta += 1
            else:
                self.alpha += 1
        else:
            raise ValueError("Either `predicted_probability` and `revealed_is_mine` must be provided.")

    def mean(self) -> float:
        """Get current confidence level (expected accuracy of solver).

        Returns the mean of the Beta distribution, \u03b1 / (\u03b1 + \u03b2). This represents the
        solver's estimated probability that its next prediction will be correct. A
        value near 1 means the solver is well-calibrated (nearly always correct),
        whereas ~0.5 indicates it's right only about half the time (no better than
        chance), and lower means it's often wrong.

        This metric allows the solver to modulate its strategy: high confidence →
        stick to safe moves; low confidence → take more exploratory risks.
        """
        if self.alpha + self.beta == 0:
            return 0.0
        return self.alpha / (self.alpha + self.beta)

    def set_threshold(self, value: float) -> None:
        """Set a confidence threshold for external use."""
        self._threshold = value

    def get_threshold(self) -> float:
        """Get the current confidence threshold."""
        if self._threshold is not None:
            return self._threshold
        return 0.05 + self.mean() * (0.25 - 0.05)

    def choose_move(self, board, risk_map: dict[Cell, float]) -> Cell:
        """
        Select the next cell to probe based on confidence and risk assessment.
        """
        tau = self.get_threshold()
        candidates = [cell for cell, risk in risk_map.items() if risk < tau]
        if candidates:
            return min(candidates, key=lambda c: risk_map[c])
        # fallback: return the minimum risk cell
        return min(risk_map, key=risk_map.get)<|MERGE_RESOLUTION|>--- conflicted
+++ resolved
@@ -1,11 +1,8 @@
-<<<<<<< HEAD
-from typing import Optional, Union
+from typing import Optional, Union, Any
 
 from ai_minesweeper.board import Cell
 
 
-=======
->>>>>>> 01124964
 class BetaConfidence:
     """Bayesian confidence tracker for Minesweeper solver predictions.
 
@@ -78,7 +75,7 @@
             return self._threshold
         return 0.05 + self.mean() * (0.25 - 0.05)
 
-    def choose_move(self, board, risk_map: dict[Cell, float]) -> Cell:
+    def choose_move(self, board, risk_map: dict) -> Any:
         """
         Select the next cell to probe based on confidence and risk assessment.
         """
