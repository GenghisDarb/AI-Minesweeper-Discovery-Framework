name: CI

on:
  push:
  pull_request:

permissions:
  contents: read
  id-token: write

jobs:
  lint:
    runs-on: ubuntu-latest
    strategy:
      matrix:
        python-version: ['3.10', '3.11', '3.12']
    steps:
      - uses: actions/checkout@v4
      - uses: actions/setup-python@v5
        with:
          python-version: ${{ matrix.python-version }}
      - name: Install dev dependencies
        run: |
          python -m pip install --upgrade pip
          pip install -e .[dev]
      - name: Run Ruff linter
        run: ruff check src tests
      - name: Ensure single import path
        run: python scripts/ensure_single_module.py
      - name: Run MyPy type checker
        run: mypy -p ai_minesweeper
      - name: Run PyLint
        run: pylint src/ --disable=missing-docstring,invalid-name,too-few-public-methods

  tests:
    runs-on: ubuntu-latest
    needs: [lint]
    strategy:
      matrix:
        python-version: ['3.10', '3.11', '3.12']
    steps:
      - uses: actions/checkout@v4
      - uses: actions/setup-python@v5
        with:
          python-version: ${{ matrix.python-version }}
      - name: Install dev dependencies
        run: |
          python -m pip install --upgrade pip
          pip install -e .[dev]
      - name: Install Streamlit
        run: pip install streamlit
      - name: Install pdfplumber
        run: pip install pdfplumber
      - name: Set PYTHONPATH
        run: echo "PYTHONPATH=$PYTHONPATH:$(pwd)/src" >> $GITHUB_ENV
      - name: Run tests with coverage
        run: |
          coverage run -m pytest tests/test_confidence_policy.py
          coverage xml
      - name: Upload coverage to Codecov
        uses: codecov/codecov-action@v5
        with:
          files: coverage.xml
          flags: unittests
          name: minesweeper-ci
<<<<<<< HEAD
      - name: Test CLI Invocation
        run: python -m ai_minesweeper.cli play examples/boards/sample.csv --dry-run
=======
      - name: Enforce coverage thresholds
        run: pytest --cov=src --cov-fail-under=90 --cov-report=term-missing
      - name: Run new unit tests
        run: |
          pytest tests/test_primes_chi.py
          pytest tests/test_phase_lock_phi.py
      - name: Run solver tests
        run: pytest tests/test_solver_basic.py
      - name: Run periodic table tests
        run: pytest tests/test_periodic_table.py
      - name: Run meta-cell confidence tests
        run: pytest tests/test_beta_confidence.py tests/test_confidence_policy.py tests/test_ui_widgets.py
      - name: Run tests
        run: |
          pytest --cov=ai_minesweeper --cov-report=xml
>>>>>>> 01124964

  docs:
    runs-on: ubuntu-latest
    needs: [lint]
    steps:
      - uses: actions/checkout@v4
      - uses: actions/setup-python@v5
        with:
          python-version: '3.11'
      - name: Install MkDocs and plugins
        run: |
          pip install mkdocs mkdocs-material mkdocs-autorefs mkdocstrings mkdocstrings-python
      - name: Build documentation
        run: mkdocs build --strict

  deploy:
    needs: [tests, docs]
    runs-on: ubuntu-latest
    if: github.ref == 'refs/heads/main'
    steps:
      - uses: actions/checkout@v4
      - uses: actions/setup-python@v5
        with:
          python-version: '3.11'
      - name: Install dependencies
        run: |
          pip install --upgrade pip
          pip install -r requirements.txt
          pip install -e .[dev]
      - name: Install runtime dependencies
        run: pip install -r requirements.txt
      - name: Build static Streamlit app
        run: |
          pip install streamlit-static
          streamlit-static export streamlit_app.py --output-dir dist
      - name: Deploy to GitHub Pages
        uses: peaceiris/actions-gh-pages@v4
        with:
          github_token: ${{ secrets.GITHUB_TOKEN }}
          publish_dir: ./dist
    env:
      PYTHONPATH: ${{ github.workspace }}
      PYTHONPATH: ${{ github.workspace }}/ai_minesweeper<|MERGE_RESOLUTION|>--- conflicted
+++ resolved
@@ -63,10 +63,6 @@
           files: coverage.xml
           flags: unittests
           name: minesweeper-ci
-<<<<<<< HEAD
-      - name: Test CLI Invocation
-        run: python -m ai_minesweeper.cli play examples/boards/sample.csv --dry-run
-=======
       - name: Enforce coverage thresholds
         run: pytest --cov=src --cov-fail-under=90 --cov-report=term-missing
       - name: Run new unit tests
@@ -82,7 +78,6 @@
       - name: Run tests
         run: |
           pytest --cov=ai_minesweeper --cov-report=xml
->>>>>>> 01124964
 
   docs:
     runs-on: ubuntu-latest
